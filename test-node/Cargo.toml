[package]
name = "test-node"
version = "2.0.0-rc4"
authors = ["Anonymous"]
description = "Substrate Node template"
edition = "2018"
license = "Unlicense"
build = "build.rs"
homepage = "https://substrate.dev"
repository = "https://github.com/paritytech/substrate/"

[package.metadata.docs.rs]
targets = ["x86_64-unknown-linux-gnu"]

[dependencies]
futures = { version = "0.3.5", package = "futures" }
log = "0.4.8"
structopt = "0.3.15"
parking_lot = "0.11.0"

sc-cli = { version = "0.8.0-rc4", features = ["wasmtime"] }
<<<<<<< HEAD
sp-core = { version = "2.0.0-rc4", package = "sp-core" }
=======
sp-core = "2.0.0-rc4"
>>>>>>> 4265dd6a
sc-executor = { version = "0.8.0-rc4", features = ["wasmtime"] }
sc-service = { version = "0.8.0-rc4", features = ["wasmtime"] }
sp-inherents = "2.0.0-rc4"
sc-transaction-pool = "2.0.0-rc4"
<<<<<<< HEAD
sp-transaction-pool = { version = "2.0.0-rc4", package = "sp-transaction-pool" }
=======
sp-transaction-pool = "2.0.0-rc4"
>>>>>>> 4265dd6a
sc-network = "0.8.0-rc4"
sc-consensus-aura = "0.8.0-rc4"
sp-consensus-aura = "0.8.0-rc4"
sp-consensus = "0.8.0-rc4"
sc-consensus = "0.8.0-rc4"
sc-finality-grandpa = "0.8.0-rc4"
sp-finality-grandpa = "2.0.0-rc4"
sc-client-api = "2.0.0-rc4"
<<<<<<< HEAD
sp-runtime = { version = "2.0.0-rc4", package = "sp-runtime" }
=======
sp-runtime = "2.0.0-rc4"
>>>>>>> 4265dd6a
sc-basic-authorship = "0.8.0-rc4"

test-node-runtime = { version = "2.0.0-rc4", path = "runtime" }

[build-dependencies]
substrate-build-script-utils = "2.0.0-rc4"<|MERGE_RESOLUTION|>--- conflicted
+++ resolved
@@ -19,20 +19,12 @@
 parking_lot = "0.11.0"
 
 sc-cli = { version = "0.8.0-rc4", features = ["wasmtime"] }
-<<<<<<< HEAD
-sp-core = { version = "2.0.0-rc4", package = "sp-core" }
-=======
 sp-core = "2.0.0-rc4"
->>>>>>> 4265dd6a
 sc-executor = { version = "0.8.0-rc4", features = ["wasmtime"] }
 sc-service = { version = "0.8.0-rc4", features = ["wasmtime"] }
 sp-inherents = "2.0.0-rc4"
 sc-transaction-pool = "2.0.0-rc4"
-<<<<<<< HEAD
-sp-transaction-pool = { version = "2.0.0-rc4", package = "sp-transaction-pool" }
-=======
 sp-transaction-pool = "2.0.0-rc4"
->>>>>>> 4265dd6a
 sc-network = "0.8.0-rc4"
 sc-consensus-aura = "0.8.0-rc4"
 sp-consensus-aura = "0.8.0-rc4"
@@ -41,11 +33,7 @@
 sc-finality-grandpa = "0.8.0-rc4"
 sp-finality-grandpa = "2.0.0-rc4"
 sc-client-api = "2.0.0-rc4"
-<<<<<<< HEAD
-sp-runtime = { version = "2.0.0-rc4", package = "sp-runtime" }
-=======
 sp-runtime = "2.0.0-rc4"
->>>>>>> 4265dd6a
 sc-basic-authorship = "0.8.0-rc4"
 
 test-node-runtime = { version = "2.0.0-rc4", path = "runtime" }
