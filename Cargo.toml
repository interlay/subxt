[workspace]
members = [".", "client", "proc-macro"]

[package]
name = "substrate-subxt"
version = "0.15.0"
authors = ["Parity Technologies <admin@parity.io>"]
edition = "2018"

license = "GPL-3.0"
readme = "README.md"
repository = "https://github.com/paritytech/substrate-subxt"
documentation = "https://docs.rs/substrate-subxt"
homepage = "https://www.parity.io/"
description = "Submit extrinsics (transactions) to a substrate node via RPC"
keywords = ["parity", "substrate", "blockchain"]
include = ["Cargo.toml", "src/**/*.rs", "README.md", "LICENSE"]

[features]
default = ["tokio1"]
client = ["substrate-subxt-client"]
# jsonrpsee can be configured to use tokio02 or tokio1.
tokio02 = ["jsonrpsee-http-client/tokio02", "jsonrpsee-ws-client/tokio02"]
tokio1 = ["jsonrpsee-http-client/tokio1", "jsonrpsee-ws-client/tokio1"]

[dependencies]
async-trait = "0.1.49"
codec = { package = "parity-scale-codec", version = "2.1", default-features = false, features = ["derive", "full"] }
dyn-clone = "1.0.4"
futures = "0.3.13"
<<<<<<< HEAD
jsonrpsee-proc-macros = "=0.2.0-alpha.6"
jsonrpsee-ws-client = "=0.2.0-alpha.6"
jsonrpsee-http-client = { version = "=0.2.0-alpha.6", default-features = false }
=======
hex = "0.4.3"
jsonrpsee-proc-macros = "0.2.0"
jsonrpsee-ws-client = { version = "0.2.0", default-features = false }
jsonrpsee-http-client = { version = "0.2.0", default-features = false }
jsonrpsee-types = "0.2.0"
log = "0.4.14"
>>>>>>> 08a3e657
num-traits = { version = "0.2.14", default-features = false }
serde = { version = "1.0.124", features = ["derive"] }
serde_json = "1.0.64"
thiserror = "1.0.24"
url = "2.2.1"

<<<<<<< HEAD
frame-metadata = { git = "https://github.com/paritytech/substrate", branch = "polkadot-v0.9.7" }
frame-support = { git = "https://github.com/paritytech/substrate", branch = "polkadot-v0.9.7" }
sp-runtime = { git = "https://github.com/paritytech/substrate", branch = "polkadot-v0.9.7" }
sp-version = { git = "https://github.com/paritytech/substrate", branch = "polkadot-v0.9.7" }
pallet-indices = { git = "https://github.com/paritytech/substrate", branch = "polkadot-v0.9.7" }
hex = "0.4.3"
sp-std = { git = "https://github.com/paritytech/substrate", branch = "polkadot-v0.9.7" }
application-crypto = { git = "https://github.com/paritytech/substrate", branch = "polkadot-v0.9.7", package = "sp-application-crypto" }
pallet-staking = { git = "https://github.com/paritytech/substrate", branch = "polkadot-v0.9.7" }

sp-rpc = { git = "https://github.com/paritytech/substrate", branch = "polkadot-v0.9.7", package = "sp-rpc" }
sp-core = { git = "https://github.com/paritytech/substrate", branch = "polkadot-v0.9.7", package = "sp-core" }
substrate-subxt-client = { version = "0.7.0", path = "client", optional = true }
substrate-subxt-proc-macro = { version = "0.15.0", path = "proc-macro" }

=======
substrate-subxt-client = { version = "0.7.0", path = "client", optional = true }
substrate-subxt-proc-macro = { version = "0.15.0", path = "proc-macro" }

sp-application-crypto = "3.0.0"
sp-core = "3.0.0"
sp-rpc = "3.0.0"
sp-runtime = "3.0.0"
sp-std = "3.0.0"
sp-version = "3.0.0"

frame-metadata = "13.0.0"
frame-support = "3.0.0"
pallet-indices = "3.0.0"
pallet-staking = "3.0.0"

>>>>>>> 08a3e657
[dev-dependencies]
assert_matches = "1.5.0"
async-std = { version = "1.9.0", features = ["attributes", "tokio1"] }
env_logger = "0.8.3"
<<<<<<< HEAD
frame-system = { git = "https://github.com/paritytech/substrate", branch = "polkadot-v0.9.7" }
pallet-balances = { git = "https://github.com/paritytech/substrate", branch = "polkadot-v0.9.7" }
sp-keyring = { git = "https://github.com/paritytech/substrate", branch = "polkadot-v0.9.7" }
=======
>>>>>>> 08a3e657
tempdir = "0.3.7"
wabt = "0.10.0"
which = "4.0.2"
sp-keyring = "3.0.0"
frame-system = "3.0.0"
pallet-balances = "3.0.0"<|MERGE_RESOLUTION|>--- conflicted
+++ resolved
@@ -19,7 +19,7 @@
 [features]
 default = ["tokio1"]
 client = ["substrate-subxt-client"]
-# jsonrpsee can be configured to use tokio02 or tokio1.
+# jsonrpsee http client can be configured to use tokio02 or tokio1.
 tokio02 = ["jsonrpsee-http-client/tokio02", "jsonrpsee-ws-client/tokio02"]
 tokio1 = ["jsonrpsee-http-client/tokio1", "jsonrpsee-ws-client/tokio1"]
 
@@ -28,70 +28,40 @@
 codec = { package = "parity-scale-codec", version = "2.1", default-features = false, features = ["derive", "full"] }
 dyn-clone = "1.0.4"
 futures = "0.3.13"
-<<<<<<< HEAD
-jsonrpsee-proc-macros = "=0.2.0-alpha.6"
-jsonrpsee-ws-client = "=0.2.0-alpha.6"
-jsonrpsee-http-client = { version = "=0.2.0-alpha.6", default-features = false }
-=======
 hex = "0.4.3"
 jsonrpsee-proc-macros = "0.2.0"
 jsonrpsee-ws-client = { version = "0.2.0", default-features = false }
 jsonrpsee-http-client = { version = "0.2.0", default-features = false }
 jsonrpsee-types = "0.2.0"
 log = "0.4.14"
->>>>>>> 08a3e657
+thiserror = "1.0.24"
 num-traits = { version = "0.2.14", default-features = false }
 serde = { version = "1.0.124", features = ["derive"] }
 serde_json = "1.0.64"
-thiserror = "1.0.24"
 url = "2.2.1"
 
-<<<<<<< HEAD
-frame-metadata = { git = "https://github.com/paritytech/substrate", branch = "polkadot-v0.9.7" }
-frame-support = { git = "https://github.com/paritytech/substrate", branch = "polkadot-v0.9.7" }
-sp-runtime = { git = "https://github.com/paritytech/substrate", branch = "polkadot-v0.9.7" }
-sp-version = { git = "https://github.com/paritytech/substrate", branch = "polkadot-v0.9.7" }
-pallet-indices = { git = "https://github.com/paritytech/substrate", branch = "polkadot-v0.9.7" }
-hex = "0.4.3"
-sp-std = { git = "https://github.com/paritytech/substrate", branch = "polkadot-v0.9.7" }
-application-crypto = { git = "https://github.com/paritytech/substrate", branch = "polkadot-v0.9.7", package = "sp-application-crypto" }
-pallet-staking = { git = "https://github.com/paritytech/substrate", branch = "polkadot-v0.9.7" }
-
-sp-rpc = { git = "https://github.com/paritytech/substrate", branch = "polkadot-v0.9.7", package = "sp-rpc" }
-sp-core = { git = "https://github.com/paritytech/substrate", branch = "polkadot-v0.9.7", package = "sp-core" }
 substrate-subxt-client = { version = "0.7.0", path = "client", optional = true }
 substrate-subxt-proc-macro = { version = "0.15.0", path = "proc-macro" }
 
-=======
-substrate-subxt-client = { version = "0.7.0", path = "client", optional = true }
-substrate-subxt-proc-macro = { version = "0.15.0", path = "proc-macro" }
+sp-application-crypto = { git = "https://github.com/paritytech/substrate", branch = "polkadot-v0.9.7" }
+sp-core = { git = "https://github.com/paritytech/substrate", branch = "polkadot-v0.9.7", package = "sp-core" }
+sp-rpc = { git = "https://github.com/paritytech/substrate", branch = "polkadot-v0.9.7", package = "sp-rpc" }
+sp-runtime = { git = "https://github.com/paritytech/substrate", branch = "polkadot-v0.9.7" }
+sp-std = { git = "https://github.com/paritytech/substrate", branch = "polkadot-v0.9.7" }
+sp-version = { git = "https://github.com/paritytech/substrate", branch = "polkadot-v0.9.7" }
 
-sp-application-crypto = "3.0.0"
-sp-core = "3.0.0"
-sp-rpc = "3.0.0"
-sp-runtime = "3.0.0"
-sp-std = "3.0.0"
-sp-version = "3.0.0"
+frame-metadata = { git = "https://github.com/paritytech/substrate", branch = "polkadot-v0.9.7" }
+frame-support = { git = "https://github.com/paritytech/substrate", branch = "polkadot-v0.9.7" }
+pallet-indices = { git = "https://github.com/paritytech/substrate", branch = "polkadot-v0.9.7" }
+pallet-staking = { git = "https://github.com/paritytech/substrate", branch = "polkadot-v0.9.7" }
 
-frame-metadata = "13.0.0"
-frame-support = "3.0.0"
-pallet-indices = "3.0.0"
-pallet-staking = "3.0.0"
-
->>>>>>> 08a3e657
 [dev-dependencies]
 assert_matches = "1.5.0"
 async-std = { version = "1.9.0", features = ["attributes", "tokio1"] }
 env_logger = "0.8.3"
-<<<<<<< HEAD
-frame-system = { git = "https://github.com/paritytech/substrate", branch = "polkadot-v0.9.7" }
-pallet-balances = { git = "https://github.com/paritytech/substrate", branch = "polkadot-v0.9.7" }
-sp-keyring = { git = "https://github.com/paritytech/substrate", branch = "polkadot-v0.9.7" }
-=======
->>>>>>> 08a3e657
 tempdir = "0.3.7"
 wabt = "0.10.0"
 which = "4.0.2"
-sp-keyring = "3.0.0"
-frame-system = "3.0.0"
-pallet-balances = "3.0.0"+sp-keyring = { git = "https://github.com/paritytech/substrate", branch = "polkadot-v0.9.7" }
+frame-system = { git = "https://github.com/paritytech/substrate", branch = "polkadot-v0.9.7" }
+pallet-balances = { git = "https://github.com/paritytech/substrate", branch = "polkadot-v0.9.7" }