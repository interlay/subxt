--- conflicted
+++ resolved
@@ -31,21 +31,6 @@
     marker::PhantomData,
 };
 use frame_metadata::RuntimeMetadataPrefixed;
-<<<<<<< HEAD
-use jsonrpsee_http_client::{
-    to_json_value,
-    traits::Client,
-    DeserializeOwned,
-    Error as RpcError,
-    HttpClient,
-    JsonValue,
-};
-use jsonrpsee_ws_client::{
-    traits::SubscriptionClient,
-    Subscription,
-    WsClient,
-};
-=======
 use jsonrpsee_http_client::HttpClient;
 use jsonrpsee_types::{
     to_json_value,
@@ -59,7 +44,6 @@
     Subscription,
 };
 use jsonrpsee_ws_client::WsClient;
->>>>>>> 08a3e657
 use serde::{
     Deserialize,
     Serialize,
