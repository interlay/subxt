--- conflicted
+++ resolved
@@ -42,11 +42,7 @@
 use jsonrpsee_types::{
     v2::{
         error::{
-<<<<<<< HEAD
-            JsonRpcErrorAlloc,
-=======
             JsonRpcError,
->>>>>>> 08a3e657
             JsonRpcErrorCode,
         },
         params::{
@@ -55,23 +51,14 @@
             SubscriptionId,
             TwoPointZero,
         },
-<<<<<<< HEAD
-        parse_request_id,
-=======
->>>>>>> 08a3e657
         request::{
             JsonRpcCallSer,
             JsonRpcInvalidRequest,
             JsonRpcNotificationSer,
         },
         response::{
-<<<<<<< HEAD
-            JsonRpcNotifResponse,
-            JsonRpcResponse,
-=======
             JsonRpcResponse,
             JsonRpcSubscriptionResponseAlloc,
->>>>>>> 08a3e657
         },
     },
     DeserializeOwned,
@@ -80,10 +67,7 @@
     JsonValue,
     RequestMessage,
     Subscription,
-<<<<<<< HEAD
-=======
     SubscriptionKind,
->>>>>>> 08a3e657
     SubscriptionMessage,
 };
 use sc_network::config::TransportConfig;
@@ -109,10 +93,6 @@
 };
 use std::{
     collections::HashMap,
-<<<<<<< HEAD
-    marker::PhantomData,
-=======
->>>>>>> 08a3e657
     sync::atomic::{
         AtomicU64,
         Ordering,
@@ -229,11 +209,7 @@
                                     while let Some(Ok(response)) = from_back.next().await
                                     {
                                         let notif = serde_json::from_str::<
-<<<<<<< HEAD
-                                            JsonRpcNotifResponse<JsonValue>,
-=======
                                             JsonRpcSubscriptionResponseAlloc<JsonValue>,
->>>>>>> 08a3e657
                                         >(
                                             &response
                                         )
@@ -263,11 +239,7 @@
                                     let _ = rpc.rpc_query(&session, &message).await;
                                 }
                             }
-<<<<<<< HEAD
-                            FrontToBack::Batch(_) => (),
-=======
                             _ => (),
->>>>>>> 08a3e657
                         }
                     }
                 })),
@@ -532,25 +504,6 @@
     maybe_msg: Option<String>,
     id: Id,
 ) -> Option<Result<JsonValue, JsonRpseeError>> {
-<<<<<<< HEAD
-    let msg = maybe_msg?;
-    match serde_json::from_str::<JsonRpcResponse<JsonValue>>(&msg) {
-        Ok(rp) => {
-            match parse_request_id::<Id>(rp.id) {
-                Ok(rp_id) if rp_id == id => Some(Ok(rp.result)),
-                _ => Some(Err(JsonRpseeError::InvalidRequestId)),
-            }
-        }
-        Err(_) => {
-            match serde_json::from_str::<JsonRpcInvalidRequest<'_>>(&msg) {
-                Ok(err) => {
-                    let err = JsonRpcErrorAlloc {
-                        jsonrpc: TwoPointZero,
-                        error: JsonRpcErrorCode::InvalidRequest.into(),
-                        id: parse_request_id(err.id).ok()?,
-                    };
-                    Some(Err(JsonRpseeError::Request(err)))
-=======
     let msg: String = maybe_msg?;
     // NOTE: `let res` is a workaround because rustc otherwise doesn't compile
     // `msg` doesn't live long enough.
@@ -566,15 +519,10 @@
                         id: err.id,
                     };
                     Some(Err(JsonRpseeError::Request(err.to_string())))
->>>>>>> 08a3e657
                 }
                 Err(_) => None,
             }
         }
-<<<<<<< HEAD
-    }
-=======
     };
     res
->>>>>>> 08a3e657
 }