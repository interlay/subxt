--- conflicted
+++ resolved
@@ -15,25 +15,15 @@
 async-std = "1.8.0"
 futures = { version = "0.3.9", features = ["compat"], package = "futures" }
 futures01 = { package = "futures", version = "0.1.29" }
-<<<<<<< HEAD
-jsonrpsee-types = "=0.2.0-alpha.6"
-log = "0.4.13"
-serde_json = "1.0.61"
-sc-network = { git = "https://github.com/paritytech/substrate", branch = "polkadot-v0.9.7" }
-sc-client-db = { git = "https://github.com/paritytech/substrate", branch = "polkadot-v0.9.7" }
-sc-service = { git = "https://github.com/paritytech/substrate", branch = "polkadot-v0.9.7", features = ["wasmtime"] }
-sp-keyring = { git = "https://github.com/paritytech/substrate", branch = "polkadot-v0.9.7" }
-=======
 jsonrpsee-types = "0.2.0"
 log = "0.4.13"
 serde_json = "1.0.61"
->>>>>>> 08a3e657
 thiserror = "1.0.23"
 
-sc-client-db = "0.9.0"
-sp-keyring = "3.0.0"
-sc-network = { version = "0.9.0", default-features = false }
-sc-service = { version = "0.9.0", default-features = false }
+sc-client-db = { git = "https://github.com/paritytech/substrate", branch = "polkadot-v0.9.7" }
+sp-keyring = { git = "https://github.com/paritytech/substrate", branch = "polkadot-v0.9.7" }
+sc-network = { git = "https://github.com/paritytech/substrate", branch = "polkadot-v0.9.7" }
+sc-service = { git = "https://github.com/paritytech/substrate", branch = "polkadot-v0.9.7", features = ["wasmtime"] }
 
 [target.'cfg(target_arch="x86_64")'.dependencies]
 sc-service = { git = "https://github.com/paritytech/substrate", branch = "polkadot-v0.9.7", default-features = false, features = ["wasmtime"] }
